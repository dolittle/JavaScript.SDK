--- conflicted
+++ resolved
@@ -47,23 +47,13 @@
         "@dolittle/concepts": "6.0.0",
         "@dolittle/contracts": "6.8.1",
         "@dolittle/rudiments": "6.0.0",
-<<<<<<< HEAD
         "@dolittle/runtime.contracts": "6.8.1",
-        "@dolittle/sdk.common": "23.2.0",
-        "@dolittle/sdk.dependencyinversion": "23.2.0",
-        "@dolittle/sdk.execution": "23.2.0",
-        "@dolittle/sdk.resilience": "23.2.0",
-        "@dolittle/sdk.services": "23.2.0",
-        "@grpc/grpc-js": "1.5.7",
-=======
-        "@dolittle/runtime.contracts": "6.8.0",
         "@dolittle/sdk.common": "23.2.1",
         "@dolittle/sdk.dependencyinversion": "23.2.1",
         "@dolittle/sdk.execution": "23.2.1",
         "@dolittle/sdk.resilience": "23.2.1",
         "@dolittle/sdk.services": "23.2.1",
-        "@grpc/grpc-js": "1.2.12",
->>>>>>> bb36dc46
+        "@grpc/grpc-js": "1.5.7",
         "rxjs": "6.6.0",
         "winston": "3.3.2"
     }

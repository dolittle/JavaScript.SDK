// Copyright (c) Dolittle. All rights reserved.
// Licensed under the MIT license. See LICENSE file in the project root for full license information.

import { Cancellation, RetryPolicy } from '@dolittle/sdk.resilience';
import { Observable } from 'rxjs';

/**
 * Defines a system that handles the behavior of event processors that registers with the Runtime and handles processing requests.
 */
<<<<<<< HEAD
export interface IEventProcessor {
=======
export abstract class IEventProcessor {
    /**
     * Registers the event processor with the Runtime, and if successful starts handling requests.
     * @param {Cancellation} cancellation Used to cancel the registration and processing.
     * @returns {Observable} Representing the connection to the Runtime.
     */
    abstract register (cancellation: Cancellation): Observable<never>;
>>>>>>> 136aa982

    abstract registerWithPolicy (policy: RetryPolicy, cancellation: Cancellation): Observable<never>;

<<<<<<< HEAD
    registerForeverWithPolicy(policy: RetryPolicy, cancellation: Cancellation): Observable<never>;
=======
    abstract registerForeverWithPolicy (policy: RetryPolicy, cancellation: Cancellation): Observable<never>;
>>>>>>> 136aa982
}<|MERGE_RESOLUTION|>--- conflicted
+++ resolved
@@ -7,9 +7,6 @@
 /**
  * Defines a system that handles the behavior of event processors that registers with the Runtime and handles processing requests.
  */
-<<<<<<< HEAD
-export interface IEventProcessor {
-=======
 export abstract class IEventProcessor {
     /**
      * Registers the event processor with the Runtime, and if successful starts handling requests.
@@ -17,13 +14,8 @@
      * @returns {Observable} Representing the connection to the Runtime.
      */
     abstract register (cancellation: Cancellation): Observable<never>;
->>>>>>> 136aa982
 
     abstract registerWithPolicy (policy: RetryPolicy, cancellation: Cancellation): Observable<never>;
 
-<<<<<<< HEAD
-    registerForeverWithPolicy(policy: RetryPolicy, cancellation: Cancellation): Observable<never>;
-=======
     abstract registerForeverWithPolicy (policy: RetryPolicy, cancellation: Cancellation): Observable<never>;
->>>>>>> 136aa982
 }
--- conflicted
+++ resolved
@@ -1,25 +1,9 @@
 // Copyright (c) Dolittle. All rights reserved.
 // Licensed under the MIT license. See LICENSE file in the project root for full license information.
 
-<<<<<<< HEAD
-import { Logger } from 'winston';
-
-import { Duration } from 'google-protobuf/google/protobuf/duration_pb';
-
-=======
->>>>>>> 136aa982
 import { ConceptAs } from '@dolittle/concepts';
 import { Failure as PbFailure } from '@dolittle/contracts/Protobuf/Failure_pb';
 import { Guid } from '@dolittle/rudiments';
-<<<<<<< HEAD
-import { IReverseCallClient, ClientProcessor  } from '@dolittle/sdk.services';
-import { ExecutionContext } from '@dolittle/sdk.execution';
-import { Cancellation } from '@dolittle/sdk.resilience';
-
-import { Failure as PbFailure } from '@dolittle/contracts/Protobuf/Failure_pb';
-import { RetryProcessingState, ProcessorFailure } from '@dolittle/runtime.contracts/Events.Processing/Processors_pb';
-
-=======
 import { ProcessorFailure, RetryProcessingState } from '@dolittle/runtime.contracts/Events.Processing/Processors_pb';
 import { ExecutionContext } from '@dolittle/sdk.execution';
 import { failures } from '@dolittle/sdk.protobuf';
@@ -30,27 +14,18 @@
 import { repeat } from 'rxjs/operators';
 import { Logger } from 'winston';
 import { RegistrationFailed } from '..';
->>>>>>> 136aa982
 import { IEventProcessor } from './IEventProcessor';
 
 /**
  * Partial implementation of {@link IEventProcessor}.
  */
-<<<<<<< HEAD
-export abstract class EventProcessor<TIdentifier extends ConceptAs<Guid, string>, TRegisterArguments, TRegisterResponse, TRequest, TResponse> extends ClientProcessor<TIdentifier, TRegisterArguments, TRegisterResponse, TRequest, TResponse>  implements IEventProcessor {
-=======
 export abstract class EventProcessor<TIdentifier extends ConceptAs<Guid, string>, TRegisterArguments, TRegisterResponse, TRequest, TResponse> extends IEventProcessor {
     private _pingTimeout = 1;
->>>>>>> 136aa982
 
     constructor(
         protected _kind: string,
         protected _identifier: TIdentifier,
         protected _logger: Logger) {
-<<<<<<< HEAD
-            super(_kind, _identifier, _logger);
-        }
-=======
         super();
     }
 
@@ -87,7 +62,6 @@
     registerWithPolicy(policy: RetryPolicy, cancellation: Cancellation): Observable<never> {
         return retryWithPolicy(this.register(cancellation), policy, cancellation);
     }
->>>>>>> 136aa982
 
     /** @inheritdoc */
     protected abstract get registerArguments (): TRegisterArguments;

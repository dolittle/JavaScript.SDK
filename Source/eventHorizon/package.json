{
    "name": "@dolittle/sdk.eventhorizon",
    "version": "23.2.1",
    "description": "Dolittle is a decentralized, distributed, event-driven microservice platform built to harness the power of events.",
    "keywords": [
        "Dolittle",
        "Events",
        "Event Sourcing",
        "Domain Driven Design",
        "Event Driven Architecture",
        "Line of Business",
        "ES",
        "DDD",
        "EDA",
        "LOB"
    ],
    "author": "all contributors",
    "license": "MIT",
    "publishConfig": {
        "access": "public"
    },
    "repository": {
        "type": "git",
        "url": "git+https://github.com/dolittle/Javascript.SDK.git"
    },
    "bugs": {
        "url": "https://github.com/dolittle/Javascript.SDK/issues"
    },
    "homepage": "https://github.com/dolittle/Javascript.SDK#readme",
    "files": [
        "Distribution",
        "**/*.ts"
    ],
    "main": "Distribution/index.js",
    "types": "Distribution/index.d.ts",
    "scripts": {
        "prebuild": "yarn clean && yarn copy-readme",
        "postbuild": "yarn lint",
        "build": "tsc -b",
        "clean": "tsc -b --clean",
        "copy-readme": "node ../../Assets/copy-readme.js .",
        "test": "mocha",
        "lint": "eslint --quiet --ext .ts ./",
        "lint:fix": "eslint --quiet --ext .ts ./ --fix"
    },
    "dependencies": {
        "@dolittle/concepts": "6.0.0",
        "@dolittle/rudiments": "6.0.0",
<<<<<<< HEAD
        "@dolittle/runtime.contracts": "6.8.1",
        "@dolittle/sdk.events": "23.2.0",
        "@dolittle/sdk.execution": "23.2.0",
        "@dolittle/sdk.protobuf": "23.2.0",
        "@dolittle/sdk.resilience": "23.2.0",
        "@dolittle/sdk.services": "23.2.0",
=======
        "@dolittle/runtime.contracts": "6.8.0",
        "@dolittle/sdk.events": "23.2.1",
        "@dolittle/sdk.execution": "23.2.1",
        "@dolittle/sdk.protobuf": "23.2.1",
        "@dolittle/sdk.resilience": "23.2.1",
        "@dolittle/sdk.services": "23.2.1",
>>>>>>> bb36dc46
        "luxon": "1.24.1",
        "rxjs": "6.6.0",
        "winston": "3.3.2",
        "@types/luxon": "1.24.1"
    },
    "devDependencies": {}
}<|MERGE_RESOLUTION|>--- conflicted
+++ resolved
@@ -46,21 +46,12 @@
     "dependencies": {
         "@dolittle/concepts": "6.0.0",
         "@dolittle/rudiments": "6.0.0",
-<<<<<<< HEAD
         "@dolittle/runtime.contracts": "6.8.1",
-        "@dolittle/sdk.events": "23.2.0",
-        "@dolittle/sdk.execution": "23.2.0",
-        "@dolittle/sdk.protobuf": "23.2.0",
-        "@dolittle/sdk.resilience": "23.2.0",
-        "@dolittle/sdk.services": "23.2.0",
-=======
-        "@dolittle/runtime.contracts": "6.8.0",
         "@dolittle/sdk.events": "23.2.1",
         "@dolittle/sdk.execution": "23.2.1",
         "@dolittle/sdk.protobuf": "23.2.1",
         "@dolittle/sdk.resilience": "23.2.1",
         "@dolittle/sdk.services": "23.2.1",
->>>>>>> bb36dc46
         "luxon": "1.24.1",
         "rxjs": "6.6.0",
         "winston": "3.3.2",

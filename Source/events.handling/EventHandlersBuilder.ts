// Copyright (c) Dolittle. All rights reserved.
// Licensed under the MIT license. See LICENSE file in the project root for full license information.

import { Logger } from 'winston';

<<<<<<< HEAD
import { IContainer } from '@dolittle/sdk.common';
=======
import { Guid } from '@dolittle/rudiments';

>>>>>>> b622d799
import { IExecutionContextManager } from '@dolittle/sdk.execution';
import { IArtifacts } from '@dolittle/sdk.artifacts';
import { Cancellation } from '@dolittle/sdk.resilience';

import { EventHandlersClient } from '@dolittle/runtime.contracts/Runtime/Events.Processing/EventHandlers_grpc_pb';

import { IEventHandlers, EventHandlerId, EventHandlerBuilder, EventHandlerBuilderCallback, EventHandlers } from './index';

export type EventHandlersBuilderCallback = (builder: EventHandlersBuilder) => void;

/**
 * Represents the builder for configuring event handlers
 */
export class EventHandlersBuilder {
    private _eventHandlers: Map<string, EventHandlerBuilder> = new Map();

    /**
     * Start building an event handler.
     * @param {Guid | string} eventHandlerId The unique identifier of the event handler.
     * @param {EventHandlerBuilderCallback} callback Callback for building out the event handler.
     */
    for(eventHandlerId: Guid | string, callback: EventHandlerBuilderCallback): void {
        const id = EventHandlerId.from(eventHandlerId);
        const builder = new EventHandlerBuilder(id);
        callback(builder);
        this._eventHandlers.set(id.toString(), builder);
    }

    /**
     * Builds an instance for holding event handlers.
     * @returns {IEventHandlers} New instance.
     */
    build(
        client: EventHandlersClient,
<<<<<<< HEAD
        container: IContainer,
=======
>>>>>>> b622d799
        executionContextManager: IExecutionContextManager,
        artifacts: IArtifacts,
        logger: Logger,
        cancellation: Cancellation): IEventHandlers {
<<<<<<< HEAD
        const eventHandlers = new EventHandlers(client, container, executionContextManager, artifacts, logger, cancellation);
=======
        const eventHandlers = new EventHandlers(client, executionContextManager, artifacts, logger, cancellation);
>>>>>>> b622d799

        for (const [eventHandlerId, eventHandlerBuilder] of this._eventHandlers) {
            const eventHandler = eventHandlerBuilder.build(artifacts);
            eventHandlers.register(eventHandler, cancellation);
        }

        return eventHandlers;
    }
}<|MERGE_RESOLUTION|>--- conflicted
+++ resolved
@@ -3,12 +3,9 @@
 
 import { Logger } from 'winston';
 
-<<<<<<< HEAD
 import { IContainer } from '@dolittle/sdk.common';
-=======
 import { Guid } from '@dolittle/rudiments';
 
->>>>>>> b622d799
 import { IExecutionContextManager } from '@dolittle/sdk.execution';
 import { IArtifacts } from '@dolittle/sdk.artifacts';
 import { Cancellation } from '@dolittle/sdk.resilience';
@@ -43,19 +40,12 @@
      */
     build(
         client: EventHandlersClient,
-<<<<<<< HEAD
         container: IContainer,
-=======
->>>>>>> b622d799
         executionContextManager: IExecutionContextManager,
         artifacts: IArtifacts,
         logger: Logger,
         cancellation: Cancellation): IEventHandlers {
-<<<<<<< HEAD
         const eventHandlers = new EventHandlers(client, container, executionContextManager, artifacts, logger, cancellation);
-=======
-        const eventHandlers = new EventHandlers(client, executionContextManager, artifacts, logger, cancellation);
->>>>>>> b622d799
 
         for (const [eventHandlerId, eventHandlerBuilder] of this._eventHandlers) {
             const eventHandler = eventHandlerBuilder.build(artifacts);

--- conflicted
+++ resolved
@@ -36,46 +36,7 @@
         private readonly _logger: Logger,
         private readonly _cancellation: Cancellation,
     ) {
-<<<<<<< HEAD
         this.registerDecoratedEventHandlerTypes();
-=======
-        EventHandlerDecoratedTypes.types.pipe(
-            filter((value: EventHandlerDecoratedType) => {
-                if (HandlesDecoratedMethods.methodsPerEventHandler.has(value.type)) {
-                    return true;
-                } else {
-                    _logger.warn(`EventHandler with Id '${value.eventHandlerId}' does not handle any events. This event handler will not be registered.`);
-                    return false;
-                }
-            }),
-            map((value: EventHandlerDecoratedType) => {
-                const methodsByArtifact = new ArtifactMap<EventHandlerSignature<any>>();
-                for (const method of HandlesDecoratedMethods.methodsPerEventHandler.get(value.type)!) {
-                    const artifact = _artifacts.getFor(method.eventType);
-                    methodsByArtifact.set(artifact, (event, eventContext) => {
-
-                        if (method.owner) {
-                            let instance: any;
-                            try {
-                                instance = this._container.get(method.owner);
-                            } catch (ex) {
-                                this._logger.error('Unable to create instance of event handler.', ex);
-                                throw ex;
-                            }
-
-                            return method.method.call(instance, event, eventContext);
-                        }
-                        return method.method(event, eventContext);
-                    });
-                }
-                return new EventHandler(value.eventHandlerId, value.scopeId || ScopeId.default, true, methodsByArtifact);
-            })
-        ).subscribe({
-            next: (eventHandler: IEventHandler) => {
-                this.register(eventHandler, _cancellation);
-            }
-        });
->>>>>>> b76906a0
     }
 
     /** @inheritdoc */

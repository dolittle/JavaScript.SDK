// Copyright (c) Dolittle. All rights reserved.
// Licensed under the MIT license. See LICENSE file in the project root for full license information.

import { ScopeId } from '@dolittle/sdk.events';

import { EventHandlerId } from './index';

/**
 * Represents an event handler created from the decorator
 */
export class EventHandlerDecoratedType {
<<<<<<< HEAD
    constructor(readonly eventHandlerId: EventHandlerId, readonly scopeId: ScopeId, readonly type: Function) {
=======
    constructor(readonly eventHandlerId: EventHandlerId, readonly scopeId: ScopeId, readonly partitioned: boolean, readonly type: Function) {
>>>>>>> adda5aca
    }
}<|MERGE_RESOLUTION|>--- conflicted
+++ resolved
@@ -9,10 +9,6 @@
  * Represents an event handler created from the decorator
  */
 export class EventHandlerDecoratedType {
-<<<<<<< HEAD
-    constructor(readonly eventHandlerId: EventHandlerId, readonly scopeId: ScopeId, readonly type: Function) {
-=======
     constructor(readonly eventHandlerId: EventHandlerId, readonly scopeId: ScopeId, readonly partitioned: boolean, readonly type: Function) {
->>>>>>> adda5aca
     }
 }
// Copyright (c) Dolittle. All rights reserved.
// Licensed under the MIT license. See LICENSE file in the project root for full license information.

import { Guid } from '@dolittle/rudiments';

import { Artifact, ArtifactMap } from '@dolittle/sdk.artifacts';
import { EventContext, ScopeId } from '@dolittle/sdk.events';

import { EventHandlerDecoratedTypes, IEventHandler, EventHandlerSignature, MissingEventHandlerForType, EventHandlerId } from './index';
import { EventHandlerOptions } from './EventHandlerOptions';

/**
 * Represents an implementation of {@link IEventHandler}.
 */
export class EventHandler implements IEventHandler {

    /**
     * Initializes a new instance of {@link EventHandler}
     * @param {EventHandlerId} eventHandlerId The unique identifier of the event handler.
     * @param {ScopeId} scopeId The identifier of the scope the event handler is in.
     * @param {boolean} partitioned Whether or not the event handler is partitioned.
     * @param {ArtifactMap<EventHandlerSignature<any>>} handleMethodsByArtifact Handle methods per artifact type.
     */
    constructor(
        readonly eventHandlerId: EventHandlerId,
        readonly scopeId: ScopeId,
        readonly partitioned: boolean,
        readonly handleMethodsByArtifact: ArtifactMap<EventHandlerSignature<any>>) {
    }

    /** @inheritdoc */
    get handledEvents(): Iterable<Artifact> {
        return this.handleMethodsByArtifact.keys();
    }

    /** @inheritdoc */
    async handle(event: any, artifact: Artifact, context: EventContext): Promise<void> {
        if (this.handleMethodsByArtifact.has(artifact)) {
            const method = this.handleMethodsByArtifact.get(artifact)!;
            await method(event, context);
        } else {
            throw new MissingEventHandlerForType(artifact);
        }
    }
}

<<<<<<< HEAD
export function eventHandler(eventHandlerId: Guid | string) {
    return function (target: any) {
        EventHandlerDecoratedTypes.registerEventHandler(
            EventHandlerId.from(eventHandlerId),
            target);
    };
}
export function inScope(scopeId: Guid | string) {
    return function (target: any) {
        EventHandlerDecoratedTypes.registerScope(
            ScopeId.from(scopeId),
=======
/**
 * Decorator to mark a class as an EventHandler.
 * @param {Guid | string} eventHandlerId EventHandler's given id
 * @param {EventHandlerOptions} [options={}] Options to give to the EventHandler
 */
export function eventHandler(eventHandlerId: Guid | string, options: EventHandlerOptions = {}) {
    return function (target: any) {
        EventHandlerDecoratedTypes.registerEventHandler(
            EventHandlerId.from(eventHandlerId),
>>>>>>> adda5aca
            target);
        EventHandlerDecoratedTypes.registerOptions(options, target);
    };
}<|MERGE_RESOLUTION|>--- conflicted
+++ resolved
@@ -44,19 +44,6 @@
     }
 }
 
-<<<<<<< HEAD
-export function eventHandler(eventHandlerId: Guid | string) {
-    return function (target: any) {
-        EventHandlerDecoratedTypes.registerEventHandler(
-            EventHandlerId.from(eventHandlerId),
-            target);
-    };
-}
-export function inScope(scopeId: Guid | string) {
-    return function (target: any) {
-        EventHandlerDecoratedTypes.registerScope(
-            ScopeId.from(scopeId),
-=======
 /**
  * Decorator to mark a class as an EventHandler.
  * @param {Guid | string} eventHandlerId EventHandler's given id
@@ -66,7 +53,6 @@
     return function (target: any) {
         EventHandlerDecoratedTypes.registerEventHandler(
             EventHandlerId.from(eventHandlerId),
->>>>>>> adda5aca
             target);
         EventHandlerDecoratedTypes.registerOptions(options, target);
     };

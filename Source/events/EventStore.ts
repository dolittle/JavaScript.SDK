// Copyright (c) Dolittle. All rights reserved.
// Licensed under the MIT license. See LICENSE file in the project root for full license information.

import { callContexts, failures } from '@dolittle/sdk.protobuf';
import { ArtifactId, Artifact, IArtifacts } from '@dolittle/sdk.artifacts';
import { IExecutionContextManager } from '@dolittle/sdk.execution';

import { IEventStore } from './IEventStore';
import { CommittedEvent } from './CommittedEvent';
import { CommittedEvents } from './CommittedEvents';
import { CommitEventsResponse } from './CommitEventsResponse';
import { EventSourceId } from './EventSourceId';
import { EventsAndArtifactsAreNotTheSameSize } from './EventsAndArtifactsAreNotTheSameSize';

import { EventStoreClient } from '@dolittle/runtime.contracts/Runtime/Events/EventStore_grpc_pb';
import { UncommittedEvent } from '@dolittle/runtime.contracts/Runtime/Events/Uncommitted_pb';
import { CommitEventsRequest } from '@dolittle/runtime.contracts/Runtime/Events/EventStore_pb';

import { Guid } from '@dolittle/rudiments';
import { InconsistentUseOfArrayForEventsAndArtifacts } from './InconsistentUseOfArrayForEventsAndArtifacts';

import { EventConverters } from './EventConverters';

import { ServiceError } from 'grpc';

import { Logger } from 'winston';

import { MissingEventsFromRuntime } from './MissingEventsFromRuntime';

import { Cancellation, reactiveUnary } from '@dolittle/sdk.services';
import { Subject } from 'rxjs';
import { map } from 'rxjs/operators';

/**
 * Represents an implementation of {IEventStore}
 */
export class EventStore implements IEventStore {
    constructor(
        private _eventStoreClient: EventStoreClient,
        private _artifacts: IArtifacts,
        private _executionContextManager: IExecutionContextManager,
        private _logger: Logger) {
    }

    /** @inheritdoc */
    async commit(event: any, eventSourceId: EventSourceId, artifactId?: string | string[] | Artifact | ArtifactId, cancellation?: Cancellation): Promise<CommitEventsResponse>;
    async commit(events: any[], eventSourceId: EventSourceId, artifactIds?: string | string[] | Artifact[] | ArtifactId[], cancellation?: Cancellation): Promise<CommitEventsResponse>;
    async commit(input: any | any[], eventSourceId: EventSourceId, inputId?: string | string[] | Artifact | Artifact[] | ArtifactId | ArtifactId[], cancellation: Cancellation = Cancellation.default): Promise<CommitEventsResponse> {
        this._logger.debug('Commit:', input);
        return this.commitInternal(false, input, eventSourceId, inputId);
    }


    /** @inheritdoc */
    commitPublic(event: any, eventSourceId: EventSourceId, artifactId?: Artifact | ArtifactId, cancellation?: Cancellation): Promise<CommitEventsResponse>;
    commitPublic(events: any[], eventSourceId: EventSourceId, artifactIds?: Artifact[] | ArtifactId[], cancellation?: Cancellation): Promise<CommitEventsResponse>;
    commitPublic(input: any | any[], eventSourceId: EventSourceId, inputId?: Artifact | Artifact[] | ArtifactId | ArtifactId[], cancellation: Cancellation = Cancellation.default): Promise<CommitEventsResponse> {
        this._logger.debug('Commit public:', input);
        return this.commitInternal(true, input, eventSourceId, inputId);
    }

    private async commitInternal(isPublic: boolean, input: any | any[], eventSourceId: EventSourceId, inputId?: string | string[] | Artifact | Artifact[] | ArtifactId | ArtifactId[]): Promise<CommitEventsResponse> {
        const uncommittedEvents: UncommittedEvent[] = [];
        const isEventArray = Array.isArray(input);
        const isArtifactArray = Array.isArray(inputId);

        this.throwIfEventAndArtifactTypesAreInconsistentOnSingleOrArray(isEventArray, isArtifactArray, input, inputId);

        if (isEventArray && inputId) {
            this.throwIfEventsArrayAndArtifactsArrayAreNotEqualInLength(inputId, input);

            input.forEach((event: any, index: number) => {
                const artifactOrId = (inputId as [])[index];
                uncommittedEvents.push(EventConverters.getUncommittedEventFrom(event, eventSourceId, this._artifacts.resolveFrom(input, artifactOrId), false));
            });
        }
 else {
            uncommittedEvents.push(EventConverters.getUncommittedEventFrom(input, eventSourceId, this._artifacts.resolveFrom(input, inputId as any), false));
        }

        const request = new CommitEventsRequest();
        request.setCallcontext(callContexts.toProtobuf(this._executionContextManager.current));
        request.setEventsList(uncommittedEvents);

        const cancellation = new Subject<void>();

<<<<<<< HEAD
    private handleAnyErrors(reject: Function, error: ServiceError | null, response?: CommitEventsResponse) {
        if (error) {
            this._logger.error('Failed to commit event', error);
            reject(error);
            return false;
        }
        if (response) {
            if (response.hasFailure()) {
                const failure = failures.toSDK(response.getFailure());
                this._logger.error(`Failure with id '${failure.id}' with reason '${failure.reason}'`);
                reject(failure);
                return false;
            }
        }
        return true;
    }

    private getActualResponseFrom(response: CommitEventsResponse): CommittedEvent | CommittedEvents {
        const committedEvents = response.getEventsList().map(event => EventConverters.toSDK(event));
        if (committedEvents.length < 1) {
            throw new MissingEventsFromRuntime();
        }

        if (committedEvents.length > 1) {
            const committedEvents = new CommittedEvents();
            return committedEvents;
        }
        else {
            return committedEvents[0];
        }
=======
        return reactiveUnary(this._eventStoreClient, this._eventStoreClient.commit, request, cancellation)
            .pipe(map(response => {
                const committedEvents = new CommittedEvents(...response.getEventsList().map(event => EventConverters.toSDK(event)));
                return new CommitEventsResponse(committedEvents, failures.toSDK(response.getFailure()));
            })).toPromise();
>>>>>>> 201e603b
    }

    private throwIfEventsArrayAndArtifactsArrayAreNotEqualInLength(inputId: string | string[] | Artifact | Artifact[] | Guid | ArtifactId[] | undefined, input: any) {
        if (inputId && Array.isArray(inputId)) {
            if (input.length !== inputId.length) {
                throw new EventsAndArtifactsAreNotTheSameSize(input.length, inputId.length);
            }
        }
    }

    private throwIfEventAndArtifactTypesAreInconsistentOnSingleOrArray(isEventArray: boolean, isArtifactArray: boolean, input: any, inputId: string | string[] | Artifact | Artifact[] | Guid | ArtifactId[] | undefined) {
        if (isEventArray !== isArtifactArray) {
            throw new InconsistentUseOfArrayForEventsAndArtifacts(input, inputId);
        }
    }
}<|MERGE_RESOLUTION|>--- conflicted
+++ resolved
@@ -74,7 +74,7 @@
                 uncommittedEvents.push(EventConverters.getUncommittedEventFrom(event, eventSourceId, this._artifacts.resolveFrom(input, artifactOrId), false));
             });
         }
- else {
+        else {
             uncommittedEvents.push(EventConverters.getUncommittedEventFrom(input, eventSourceId, this._artifacts.resolveFrom(input, inputId as any), false));
         }
 
@@ -84,44 +84,11 @@
 
         const cancellation = new Subject<void>();
 
-<<<<<<< HEAD
-    private handleAnyErrors(reject: Function, error: ServiceError | null, response?: CommitEventsResponse) {
-        if (error) {
-            this._logger.error('Failed to commit event', error);
-            reject(error);
-            return false;
-        }
-        if (response) {
-            if (response.hasFailure()) {
-                const failure = failures.toSDK(response.getFailure());
-                this._logger.error(`Failure with id '${failure.id}' with reason '${failure.reason}'`);
-                reject(failure);
-                return false;
-            }
-        }
-        return true;
-    }
-
-    private getActualResponseFrom(response: CommitEventsResponse): CommittedEvent | CommittedEvents {
-        const committedEvents = response.getEventsList().map(event => EventConverters.toSDK(event));
-        if (committedEvents.length < 1) {
-            throw new MissingEventsFromRuntime();
-        }
-
-        if (committedEvents.length > 1) {
-            const committedEvents = new CommittedEvents();
-            return committedEvents;
-        }
-        else {
-            return committedEvents[0];
-        }
-=======
         return reactiveUnary(this._eventStoreClient, this._eventStoreClient.commit, request, cancellation)
             .pipe(map(response => {
                 const committedEvents = new CommittedEvents(...response.getEventsList().map(event => EventConverters.toSDK(event)));
                 return new CommitEventsResponse(committedEvents, failures.toSDK(response.getFailure()));
             })).toPromise();
->>>>>>> 201e603b
     }
 
     private throwIfEventsArrayAndArtifactsArrayAreNotEqualInLength(inputId: string | string[] | Artifact | Artifact[] | Guid | ArtifactId[] | undefined, input: any) {

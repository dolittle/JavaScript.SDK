{
    "name": "@dolittle/sdk.events",
    "version": "1.2.0",
    "description": "",
    "author": "",
    "license": "MIT",
    "publishConfig": {
        "access": "public"
    },
    "repository": {
        "type": "git",
        "url": "git+https://github.com/dolittle/Javascript.SDK.git"
    },
    "bugs": {
        "url": "https://github.com/dolittle/home/issues"
    },
    "homepage": "https://github.com/dolittle/Javascript.SDK#readme",
    "files": [
        "Distribution",
        "**/*.ts"
    ],
    "main": "Distribution/index.js",
    "types": "Distribution/index.d.ts",
    "scripts": {
        "prebuild": "yarn clean",
        "postbuild": "yarn lint",
        "build": "tsc -b",
        "clean": "gulp clean --gulpfile ../../node_modules/@dolittle/typescript.build/Gulpfile.js",
        "test:run": "gulp test-run --gulpfile ../../node_modules/@dolittle/typescript.build/Gulpfile.js",
        "test:clean": "gulp test-clean --gulpfile ../../node_modules/@dolittle/typescript.build/Gulpfile.js",
        "lint": "gulp lint --gulpfile ../../node_modules/@dolittle/typescript.build/Gulpfile.js",
        "lint:fix": "gulp lint-fix --gulpfile ../../node_modules/@dolittle/typescript.build/Gulpfile.js"
    },
    "dependencies": {
        "@dolittle/rudiments": "2",
<<<<<<< HEAD
        "@dolittle/runtime.contracts": "5",
        "@dolittle/sdk.artifacts": "1.2.0",
        "@dolittle/sdk.execution": "1.2.0",
        "@dolittle/sdk.protobuf": "1.2.0",
=======
        "@dolittle/runtime.contracts": "5.1.19",
        "@dolittle/sdk.artifacts": "^1.0.0",
        "@dolittle/sdk.execution": "^1.0.0",
        "@dolittle/sdk.protobuf": "^1.0.0",
        "@dolittle/sdk.services": "^1.0.0",
>>>>>>> 201e603b
        "@types/luxon": "^1.24.0",
        "luxon": "^1.24.1",
        "rxjs": "^6.5.5",
        "winston": "^3.2.1"
    }
}<|MERGE_RESOLUTION|>--- conflicted
+++ resolved
@@ -33,18 +33,11 @@
     },
     "dependencies": {
         "@dolittle/rudiments": "2",
-<<<<<<< HEAD
-        "@dolittle/runtime.contracts": "5",
+        "@dolittle/runtime.contracts": "5.1.19",
         "@dolittle/sdk.artifacts": "1.2.0",
         "@dolittle/sdk.execution": "1.2.0",
         "@dolittle/sdk.protobuf": "1.2.0",
-=======
-        "@dolittle/runtime.contracts": "5.1.19",
-        "@dolittle/sdk.artifacts": "^1.0.0",
-        "@dolittle/sdk.execution": "^1.0.0",
-        "@dolittle/sdk.protobuf": "^1.0.0",
-        "@dolittle/sdk.services": "^1.0.0",
->>>>>>> 201e603b
+        "@dolittle/sdk.services": "1.2.0",
         "@types/luxon": "^1.24.0",
         "luxon": "^1.24.1",
         "rxjs": "^6.5.5",

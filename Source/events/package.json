--- conflicted
+++ resolved
@@ -34,21 +34,11 @@
     "dependencies": {
         "@dolittle/rudiments": "3.0.0",
         "@dolittle/runtime.contracts": "5.1.19",
-<<<<<<< HEAD
-        "@dolittle/sdk.artifacts": "2.1.2",
-        "@dolittle/sdk.execution": "2.1.2",
-        "@dolittle/sdk.protobuf": "2.1.2",
-        "@dolittle/sdk.services": "2.1.2",
-        "@dolittle/sdk.resilience": "2.1.2",
-=======
         "@dolittle/sdk.artifacts": "2.1.3",
         "@dolittle/sdk.execution": "2.1.3",
         "@dolittle/sdk.protobuf": "2.1.3",
         "@dolittle/sdk.services": "2.1.3",
         "@dolittle/sdk.resilience": "2.1.3",
-        "google-protobuf": "3.12.2",
-        "grpc": "1.24.3",
->>>>>>> 18d4e025
         "luxon": "1.24.1",
         "rxjs": "6.6.0",
         "winston": "3.3.2"

--- conflicted
+++ resolved
@@ -36,20 +36,11 @@
         "@dolittle/rudiments": "5.0.1",
         "@dolittle/concepts": "5.0.1",
         "@dolittle/runtime.contracts": "5.1.19",
-<<<<<<< HEAD
-        "@dolittle/sdk.artifacts": "7.0.2",
-        "@dolittle/sdk.execution": "7.0.2",
-        "@dolittle/sdk.protobuf": "7.0.2",
-        "@dolittle/sdk.services": "7.0.2",
-        "@dolittle/sdk.resilience": "7.0.2",
-=======
         "@dolittle/sdk.artifacts": "8.0.0",
         "@dolittle/sdk.execution": "8.0.0",
         "@dolittle/sdk.protobuf": "8.0.0",
         "@dolittle/sdk.services": "8.0.0",
         "@dolittle/sdk.resilience": "8.0.0",
-        "is-natural-number": "4.0.1",
->>>>>>> 606df9fc
         "luxon": "1.24.1",
         "rxjs": "6.6.0",
         "winston": "3.3.2"

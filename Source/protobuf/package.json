--- conflicted
+++ resolved
@@ -1,10 +1,6 @@
 {
     "name": "@dolittle/sdk.protobuf",
-<<<<<<< HEAD
-    "version": "14.4.0-embeddings.0",
-=======
     "version": "14.4.0",
->>>>>>> 136aa982
     "description": "",
     "author": "",
     "license": "MIT",
@@ -41,12 +37,7 @@
         "@dolittle/concepts": "5.0.1",
         "@dolittle/contracts": "5.4.0-embeddings.3",
         "@dolittle/rudiments": "5.0.1",
-<<<<<<< HEAD
-        "@dolittle/sdk.artifacts": "14.4.0-embeddings.0",
-        "@dolittle/sdk.execution": "14.4.0-embeddings.0"
-=======
         "@dolittle/sdk.artifacts": "14.4.0",
         "@dolittle/sdk.execution": "14.4.0"
->>>>>>> 136aa982
     }
 }
--- conflicted
+++ resolved
@@ -36,19 +36,8 @@
     "dependencies": {
         "@dolittle/rudiments": "5.0.0",
         "@dolittle/runtime.contracts": "5.1.19",
-<<<<<<< HEAD
-        "@dolittle/sdk.artifacts": "2.2.0",
-        "@dolittle/sdk.common": "2.2.0",
-        "@dolittle/sdk.eventhorizon": "2.2.0",
-        "@dolittle/sdk.events": "2.2.0",
-        "@dolittle/sdk.events.handling": "2.2.0",
-        "@dolittle/sdk.events.filtering": "2.2.0",
-        "@dolittle/sdk.events.processing": "2.2.0",
-        "@dolittle/sdk.execution": "2.2.0",
-        "@dolittle/sdk.protobuf": "2.2.0",
-        "@dolittle/sdk.services": "2.2.0",
-=======
         "@dolittle/sdk.artifacts": "3.0.0",
+        "@dolittle/sdk.common": "3.0.0",
         "@dolittle/sdk.eventhorizon": "3.0.0",
         "@dolittle/sdk.events": "3.0.0",
         "@dolittle/sdk.events.handling": "3.0.0",
@@ -57,7 +46,6 @@
         "@dolittle/sdk.execution": "3.0.0",
         "@dolittle/sdk.protobuf": "3.0.0",
         "@dolittle/sdk.services": "3.0.0",
->>>>>>> b622d799
         "winston": "3.3.2"
     }
 }
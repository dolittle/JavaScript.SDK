// Copyright (c) Dolittle. All rights reserved.
// Licensed under the MIT license. See LICENSE file in the project root for full license information.

<<<<<<< HEAD
export class CouldNotResolveUpdateToEvents extends Error {
=======
import { Exception } from '@dolittle/rudiments';

export class CouldNotResolveUpdateToEvents extends Exception {
>>>>>>> 30f4bcf5

    /**
     * Initializes a new instance of {@link CouldNotResolveUpdateToEvents}
     */
    constructor() {
        super('resolveUpdateToEvents has failed to process');
    }
}<|MERGE_RESOLUTION|>--- conflicted
+++ resolved
@@ -1,13 +1,9 @@
 // Copyright (c) Dolittle. All rights reserved.
 // Licensed under the MIT license. See LICENSE file in the project root for full license information.
 
-<<<<<<< HEAD
-export class CouldNotResolveUpdateToEvents extends Error {
-=======
 import { Exception } from '@dolittle/rudiments';
 
 export class CouldNotResolveUpdateToEvents extends Exception {
->>>>>>> 30f4bcf5
 
     /**
      * Initializes a new instance of {@link CouldNotResolveUpdateToEvents}

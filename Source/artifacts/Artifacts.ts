// Copyright (c) Dolittle. All rights reserved.
// Licensed under the MIT license. See LICENSE file in the project root for full license information.

import { Guid, Constructor } from '@dolittle/rudiments';
import { IArtifacts } from './IArtifacts';
import { Artifact } from './Artifact';
import { UnknownArtifact } from './UnknownArtifact';
import { UnknownType } from './UnknownType';
import { ArtifactId } from './ArtifactId';
import { UnableToResolveArtifact } from './UnableToResolveArtifact';
import { BehaviorSubject, ReplaySubject } from 'rxjs';
import { ArtifactAssociation } from './ArtifactAssociation';
import { ArtifactsFromDecorators } from './ArtifactsFromDecorators';

/**
 * Represents an implementation of {IArtifacts}
 */
export class Artifacts implements IArtifacts {
    private _registered: ReplaySubject<ArtifactAssociation>;
    private _associations: BehaviorSubject<Map<Constructor<any>, Artifact>>;

    /**
     * Initializes a new instance of {Artifacts}
     * @param {Map<Function, Artifact>?} associations Known associations
     */
    constructor(associations?: Map<Constructor<any>, Artifact>) {
        this._associations = new BehaviorSubject(new Map());
        this._registered = new ReplaySubject();

        if (associations) {
            for (const [key, value] of associations.entries()) {
                this._registered.next(new ArtifactAssociation(key, value));
            }
        }

        this._registered.subscribe(association => this.addAssociation(association));
        ArtifactsFromDecorators.artifacts.subscribe(association => this.addAssociation(association));
    }

    /** @inheritdoc */
    hasTypeFor(input: Artifact | ArtifactId): boolean {
        if (!(input instanceof Artifact)) {
            input = new Artifact(Guid.as(input));
        }

        for (const artifact of this._associations.value.values()) {
            if (this.aritfactEquals(artifact, input)) {
                return true;
            }
        }

        return false;
    }

    /** @inheritdoc */
    getTypeFor(input: Artifact | ArtifactId): Constructor<any> {
        if (!(input instanceof Artifact)) {
            input = new Artifact(Guid.as(input));
        }

        for (const [type, artifact] of this._associations.value.entries()) {
            if (this.aritfactEquals(artifact, input)) {
                return type;
            }
        }

        throw new UnknownType(input);
    }


    /** @inheritdoc */
    hasFor(type: Constructor<any>): boolean {
        return this._associations.value.has(type);
    }

    /** @inheritdoc */
    getFor(type: Constructor<any>): Artifact {
        if (!this._associations.value.has(type)) {
            throw new UnknownArtifact(type);
        }
        const artifact = this._associations.value.get(type);
        if (!artifact) {
            throw new UnknownArtifact(type);
        }
        return artifact;
    }

    /** @inheritdoc */
    resolveFrom(object: any, input?: Artifact | ArtifactId | string): Artifact {
        let artifact: Artifact | undefined;

        if (input && input instanceof Artifact) {
            artifact = input as Artifact;
        }
        else if (input && (typeof input === 'string' || input.constructor.name === 'Guid')) {
            artifact = new Artifact(input as ArtifactId, 1);
        }
        else {
            if (object) {
                if (this.hasFor(object.constructor)) {
                    artifact = this.getFor(object.constructor);
                }
            }
        }

        if (!artifact) {
            throw new UnableToResolveArtifact(object, input);
        }

        return artifact;
    }

    /** @inheritdoc */
<<<<<<< HEAD
    associate(type: Function, identifier: ArtifactId, generation = 1): void {
=======
    associate(type: Constructor<any>, identifier: ArtifactId, generation: number = 1): void {
>>>>>>> 201e603b
        this._registered.next(new ArtifactAssociation(type, new Artifact(Guid.as(identifier), generation)));
    }

    private addAssociation(association: ArtifactAssociation) {
        const map = new Map(this._associations.value);
        map.set(association.type, association.artifact);
        this._associations.next(map);
    }

    private aritfactEquals(left: Artifact, right: Artifact): boolean {
        return left.generation === right.generation && left.id.toString() === right.id.toString();
    }
}<|MERGE_RESOLUTION|>--- conflicted
+++ resolved
@@ -111,11 +111,7 @@
     }
 
     /** @inheritdoc */
-<<<<<<< HEAD
-    associate(type: Function, identifier: ArtifactId, generation = 1): void {
-=======
-    associate(type: Constructor<any>, identifier: ArtifactId, generation: number = 1): void {
->>>>>>> 201e603b
+    associate(type: Constructor<any>, identifier: ArtifactId, generation = 1): void {
         this._registered.next(new ArtifactAssociation(type, new Artifact(Guid.as(identifier), generation)));
     }
 

// Copyright (c) Dolittle. All rights reserved.
// Licensed under the MIT license. See LICENSE file in the project root for full license information.

<<<<<<< HEAD
import { Artifact } from './Artifact';
=======
import { Exception } from '@dolittle/rudiments';
>>>>>>> 45594151

/**
 * Exception that is thrown when an {@link Artifact} is not possible to be resolved
 */
export class UnableToResolveArtifact extends Exception {

    /**
     * Initializes a new instance of {@link UnknownEventType}
     * @param {Function} type Type of event that is unknown.
     * @param {*} [input] Optionally the input that was given
     */
    constructor(type: Function, input?: any) {
        let message = `'${type.name}' does not have an associated artifact identifier.`;
        if (input) {
            message = `${message}. Following input '${input}' was given in addition.`;
        }
        super(message);
    }
}<|MERGE_RESOLUTION|>--- conflicted
+++ resolved
@@ -1,11 +1,8 @@
 // Copyright (c) Dolittle. All rights reserved.
 // Licensed under the MIT license. See LICENSE file in the project root for full license information.
 
-<<<<<<< HEAD
 import { Artifact } from './Artifact';
-=======
 import { Exception } from '@dolittle/rudiments';
->>>>>>> 45594151
 
 /**
  * Exception that is thrown when an {@link Artifact} is not possible to be resolved

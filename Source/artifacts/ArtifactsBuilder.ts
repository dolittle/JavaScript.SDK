--- conflicted
+++ resolved
@@ -19,11 +19,7 @@
      * @param {ArtifactId} identifier Identifier to associate with.
      * @param {number} generation Optional generation - defaults to 1.
      */
-<<<<<<< HEAD
-    associate(type: Function, identifier: ArtifactId, generation = 1): ArtifactsBuilder {
-=======
-    associate(type: Constructor<any>, identifier: ArtifactId, generation: number = 1): ArtifactsBuilder {
->>>>>>> 201e603b
+    associate(type: Constructor<any>, identifier: ArtifactId, generation = 1): ArtifactsBuilder {
         this._artifactsMap.set(type, new Artifact(Guid.as(identifier), generation));
         return this;
     }

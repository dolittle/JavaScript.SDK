--- conflicted
+++ resolved
@@ -13,18 +13,6 @@
 import { ProjectionProcessor } from '../Internal';
 import { CannotRegisterProjectionThatIsNotAClass } from './CannotRegisterProjectionThatIsNotAClass';
 import { ICanBuildAndRegisterAProjection } from './ICanBuildAndRegisterAProjection';
-<<<<<<< HEAD
-import { OnDecoratedProjectionMethod } from './OnDecoratedProjectionMethod';
-import { OnDecoratedProjectionMethods } from './OnDecoratedProjectionMethods';
-import { ProjectionDecoratedTypes } from './ProjectionDecoratedTypes';
-import { projection as projectionDecorator } from './projectionDecorator';
-
-
-/**
- * Represents a builder for building a projection class.
- */
-export class ProjectionClassBuilder<T> implements ICanBuildAndRegisterAProjection {
-=======
 import { OnDecoratedMethod } from './OnDecoratedMethod';
 import { OnDecoratedMethods } from './OnDecoratedMethods';
 import { on as onDecorator } from './onDecorator';
@@ -33,7 +21,6 @@
 
 
 export class ProjectionClassBuilder<T> extends ICanBuildAndRegisterAProjection {
->>>>>>> 136aa982
     private readonly _projectionType: Constructor<T>;
 
     constructor(typeOrInstance: Constructor<T> | T) {

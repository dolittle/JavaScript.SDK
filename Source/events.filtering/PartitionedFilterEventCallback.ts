// Copyright (c) Dolittle. All rights reserved.
// Licensed under the MIT license. See LICENSE file in the project root for full license information.

import { EventContext, PartitionId } from '@dolittle/sdk.events';

<<<<<<< HEAD

export class PartitionedFilterResult {
    constructor(readonly shouldInclude: boolean, readonly partitionId: PartitionId) {}
}
=======
import { PartitionedFilterResult } from './PartitionedFilterResult';
>>>>>>> 18d4e025

export type PartitionedFilterEventCallback = (event: any, context: EventContext) => PartitionedFilterResult | Promise<PartitionedFilterResult>;<|MERGE_RESOLUTION|>--- conflicted
+++ resolved
@@ -3,13 +3,6 @@
 
 import { EventContext, PartitionId } from '@dolittle/sdk.events';
 
-<<<<<<< HEAD
-
-export class PartitionedFilterResult {
-    constructor(readonly shouldInclude: boolean, readonly partitionId: PartitionId) {}
-}
-=======
 import { PartitionedFilterResult } from './PartitionedFilterResult';
->>>>>>> 18d4e025
 
 export type PartitionedFilterEventCallback = (event: any, context: EventContext) => PartitionedFilterResult | Promise<PartitionedFilterResult>;
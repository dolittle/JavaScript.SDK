<<<<<<< HEAD
// Copyright (c) Dolittle. All rights reserved.
// Licensed under the MIT license. See LICENSE file in the project root for full license information.
import { event, EventContext } from '@dolittle/sdk.events';
import { eventHandler } from '@dolittle/sdk.events.handling';
=======
import { EventContext } from '@dolittle/sdk.events';
import { eventHandler, handles } from '@dolittle/sdk.events.handling';
>>>>>>> 201e603b
import { MyEvent } from './MyEvent';


@eventHandler('a27074a7-5b01-43c9-b4f0-c1d59668d844')
export class MyEventHandler {

    @handles(MyEvent)
    myEvent(event: MyEvent, context: EventContext) {
        console.log('Handling event', event, event instanceof MyEvent);
    }
}<|MERGE_RESOLUTION|>--- conflicted
+++ resolved
@@ -1,12 +1,7 @@
-<<<<<<< HEAD
 // Copyright (c) Dolittle. All rights reserved.
 // Licensed under the MIT license. See LICENSE file in the project root for full license information.
-import { event, EventContext } from '@dolittle/sdk.events';
-import { eventHandler } from '@dolittle/sdk.events.handling';
-=======
 import { EventContext } from '@dolittle/sdk.events';
 import { eventHandler, handles } from '@dolittle/sdk.events.handling';
->>>>>>> 201e603b
 import { MyEvent } from './MyEvent';
 
 
